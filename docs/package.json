--- conflicted
+++ resolved
@@ -11,20 +11,9 @@
     "@vueuse/core": "^10.7.2",
     "floating-vue": "^5.0.3",
     "fuse.js": "^7.0.0",
+    "sass": "^1.69.7",
     "unocss": "^0.58.3",
     "vitepress": "^1.0.0-rc.36",
     "vue": "^3.4.13"
-<<<<<<< HEAD
-  },
-  "devDependencies": {
-    "@iconify-json/svg-spinners": "^1.1.2",
-    "sass": "^1.69.7",
-    "shikiji": "^0.9.19",
-    "shikiji-transformers": "^0.9.19",
-    "shikiji-twoslash": "^0.9.19",
-    "unplugin-vue-components": "^0.26.0",
-    "vitepress-plugin-twoslash": "^0.9.19"
-=======
->>>>>>> 50fee38c
   }
 }